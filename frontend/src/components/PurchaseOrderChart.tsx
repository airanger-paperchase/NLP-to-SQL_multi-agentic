// src/components/PurchaseOrderChart.tsx
import React, { useState, useEffect, useMemo } from "react";
import { BarChart, Bar, XAxis, YAxis, CartesianGrid, Tooltip, ResponsiveContainer } from "recharts";
import { Card } from "./Card";

interface DynamicData {
    [key: string]: any;
}

const PurchaseOrderChart = ({ data }: { data: DynamicData[] }) => {
    const [xAxisKey, setXAxisKey] = useState<string>("");
    const [yAxisKey, setYAxisKey] = useState<string>("");

    // Get all column names from the first row
    const columns = data && data.length > 0 ? Object.keys(data[0]) : [];

    // Set default X and Y axis when data changes
    useEffect(() => {
        if (columns.length > 1) {
            setXAxisKey(columns[0]);
            setYAxisKey(columns[1]);
<<<<<<< HEAD
        } else if (columns.length === 1) {
            console.error("Only one column found in the data. Please provide more data.");
=======
        } else if (columns.length === 1) {p.er
>>>>>>> 7f6c9bea
            setXAxisKey(columns[0]);
            setYAxisKey("");
        }
    }, [data]);

    // Function to safely convert any value to a number
    const safeNumberConversion = (value: any): number => {
        if (typeof value === 'number') {
            return isNaN(value) ? 0 : value;
        }
        if (typeof value === 'string') {
            // Remove commas and other non-numeric characters except decimal points and minus signs
            const cleanValue = value.replace(/[^\d.-]/g, '');
            const num = parseFloat(cleanValue);
            return isNaN(num) ? 0 : num;
        }
        return 0;
    };

    // Function to check if a column contains numeric data
    const isNumericColumn = (columnName: string): boolean => {
        if (!data || data.length === 0) return false;
        
        // Check if at least 70% of values in this column are numeric
        const numericCount = data.filter(row => {
            const value = row[columnName];
            const numValue = safeNumberConversion(value);
            return numValue > 0 || (numValue === 0 && value !== null && value !== undefined);
        }).length;
        
        return (numericCount / data.length) >= 0.7; // 70% threshold
    };

    // Function to calculate optimal Y-axis range for a specific column
    const calculateYAxisRange = (columnName: string): [number, number] => {
        if (!data || data.length === 0 || !isNumericColumn(columnName)) {
            return [0, 100]; // Default range for non-numeric columns
        }

        // Get all numeric values from the column
        const values = data
            .map(row => safeNumberConversion(row[columnName]))
            .filter(val => val >= 0); // Only include non-negative values

        if (values.length === 0) {
            return [0, 100];
        }

        const maxValue = Math.max(...values);
        const minValue = Math.min(...values);

        // Ensure we have valid numbers
        if (isNaN(maxValue) || maxValue <= 0) {
            return [0, 100];
        }

        // Calculate optimal upper bound based on the data range
        let upperBound: number;
        
        // If all values are the same, create some range
        if (maxValue === minValue) {
            upperBound = maxValue * 1.2;
        } else {
            // Calculate range and add padding
            const range = maxValue - minValue;
            const padding = range * 0.2; // 20% padding
            upperBound = maxValue + padding;
        }

        // Round up to nice numbers based on the magnitude
        if (upperBound >= 1000000) {
            upperBound = Math.ceil(upperBound / 100000) * 100000;
        } else if (upperBound >= 100000) {
            upperBound = Math.ceil(upperBound / 10000) * 10000;
        } else if (upperBound >= 10000) {
            upperBound = Math.ceil(upperBound / 1000) * 1000;
        } else if (upperBound >= 1000) {
            upperBound = Math.ceil(upperBound / 100) * 100;
        } else if (upperBound >= 100) {
            upperBound = Math.ceil(upperBound / 10) * 10;
        } else {
            upperBound = Math.ceil(upperBound);
        }

        // Ensure upper bound is valid and reasonable
        if (isNaN(upperBound) || upperBound <= 0) {
            return [0, 100];
        }

        // For very small ranges, ensure minimum visibility
        if (upperBound < 10) {
            upperBound = 10;
        }

        return [0, upperBound];
    };

    // Calculate Y-axis domain based on current Y-axis selection
    const yAxisDomain = useMemo((): [number, number] => {
        return calculateYAxisRange(yAxisKey);
    }, [data, yAxisKey]);

    // Function to format numbers (no currency)
    const formatNumber = (value: number) => {
        if (typeof value !== "number" || isNaN(value)) return "0";
        if (value >= 10000000) {
            return (value / 10000000).toFixed(1) + "Cr";
        } else if (value >= 100000) {
            return (value / 100000).toFixed(1) + "L";
        } else if (value >= 1000) {
            return (value / 1000).toFixed(1) + "K";
        } else {
            return value.toFixed(0);
        }
    };

    // Clean and validate the data to prevent NaN errors
    const cleanData = data?.map(row => {
        const cleanRow: DynamicData = {};
        Object.keys(row).forEach(key => {
            const value = row[key];
            // If this is the Y-axis column, ensure it's a valid number
            if (key === yAxisKey) {
                cleanRow[key] = safeNumberConversion(value);
            } else {
                cleanRow[key] = value;
            }
        });
        return cleanRow;
    }) || [];

    // Get available columns for Y-axis (exclude the current X-axis selection)
    const availableYAxisColumns = columns.filter(col => col !== xAxisKey);

    // Validate that we have valid axis selections
    const hasValidAxes = xAxisKey && yAxisKey && xAxisKey !== yAxisKey;
    const hasData = data && data.length > 0;

    if (!hasData) {
        return (
            <div className="w-full flex items-center justify-center text-gray-500">
                No data available
            </div>
        );
    }

    if (!hasValidAxes) {
        return (
            <div className="w-full p-4 shadow-md rounded-2xl">
                <div className="mb-4">
                    <h2 className="text-xl font-semibold mb-2">Data Visualization</h2>
                </div>
                <div className="flex flex-col md:flex-row gap-4 mb-4">
                    <div>
                        <label className="block text-sm font-medium mb-1">X-Axis</label>
                        <select
                            className="border rounded px-2 py-1"
                            value={xAxisKey}
                            onChange={e => {
                                const newXAxis = e.target.value;
                                setXAxisKey(newXAxis);
                                // If current Y-axis is the same as new X-axis, reset Y-axis
                                if (yAxisKey === newXAxis) {
                                    const remainingColumns = columns.filter(col => col !== newXAxis);
                                    if (remainingColumns.length > 0) {
                                        setYAxisKey(remainingColumns[0]);
                                    } else {
                                        setYAxisKey("");
                                    }
                                }
                            }}
                        >
                            {columns.map(col => (
                                <option key={col} value={col}>{col}</option>
                            ))}
                        </select>
                    </div>
                    <div>
                        <label className="block text-sm font-medium mb-1">Y-Axis</label>
                        <select
                            className="border rounded px-2 py-1"
                            value={yAxisKey}
                            onChange={e => setYAxisKey(e.target.value)}
                        >
                            {availableYAxisColumns.map(col => (
                                <option key={col} value={col}>{col}</option>
                            ))}
                        </select>
                    </div>
                </div>
                <div className="flex items-center justify-center text-gray-500 h-[400px]">
                    Please select different columns for X and Y axes
                </div>
            </div>
        );
    }

    return (
        <div className="w-full p-4 shadow-md rounded-2xl">
            <div className="mb-4">
                <h2 className="text-xl font-semibold mb-2">Data Visualization</h2>
            </div>
            <div className="flex flex-col md:flex-row gap-4 mb-4">
                <div>
                    <label className="block text-sm font-medium mb-1">X-Axis</label>
                    <select
                        className="border rounded px-2 py-1"
                        value={xAxisKey}
                        onChange={e => {
                            const newXAxis = e.target.value;
                            setXAxisKey(newXAxis);
                            // If current Y-axis is the same as new X-axis, reset Y-axis
                            if (yAxisKey === newXAxis) {
                                const remainingColumns = columns.filter(col => col !== newXAxis);
                                if (remainingColumns.length > 0) {
                                    setYAxisKey(remainingColumns[0]);
                                } else {
                                    setYAxisKey("");
                                }
                            }
                        }}
                    >
                        {columns.map(col => (
                            <option key={col} value={col}>{col}</option>
                        ))}
                    </select>
                </div>
                <div>
                    <label className="block text-sm font-medium mb-1">Y-Axis</label>
                    <select
                        className="border rounded px-2 py-1"
                        value={yAxisKey}
                        onChange={e => setYAxisKey(e.target.value)}
                    >
                        {availableYAxisColumns.map(col => (
                            <option key={col} value={col}>
                                {col} {isNumericColumn(col) ? '(Numeric)' : '(Text)'}
                            </option>
                        ))}
                    </select>
                </div>
            </div>
            
            {/* Debug info - you can remove this later */}
            <div className="mb-2 text-xs text-gray-500">
                X-Axis: {xAxisKey} | Y-Axis: {yAxisKey} | Data points: {data.length} | Y-Range: {formatNumber(yAxisDomain[0])} - {formatNumber(yAxisDomain[1])} | Numeric: {isNumericColumn(yAxisKey) ? 'Yes' : 'No'}
            </div>
            
            <div className="w-full h-[400px]">
                <ResponsiveContainer width="100%" height="100%">
                    <BarChart data={cleanData}>
                        <CartesianGrid strokeDasharray="3 3" />
                        <XAxis 
                            dataKey={xAxisKey}
                            tick={{ fontSize: 12 }}
                            angle={-45}
                            textAnchor="end"
                            height={70}
                        />
                        <YAxis 
                            domain={yAxisDomain}
                            tickFormatter={formatNumber}
                            tick={{ fontSize: 12 }}
                        />
                        <Tooltip 
                            formatter={(value: any) => formatNumber(safeNumberConversion(value))}
                            labelFormatter={label => `${xAxisKey}: ${label}`}
                        />
                        <Bar 
                            dataKey={yAxisKey} 
                            fill="#BF2A2D" 
                            radius={[4, 4, 0, 0]}
                        />
                    </BarChart>
                </ResponsiveContainer>
            </div>
        </div>
    );
};

export default PurchaseOrderChart;<|MERGE_RESOLUTION|>--- conflicted
+++ resolved
@@ -19,12 +19,7 @@
         if (columns.length > 1) {
             setXAxisKey(columns[0]);
             setYAxisKey(columns[1]);
-<<<<<<< HEAD
-        } else if (columns.length === 1) {
-            console.error("Only one column found in the data. Please provide more data.");
-=======
         } else if (columns.length === 1) {p.er
->>>>>>> 7f6c9bea
             setXAxisKey(columns[0]);
             setYAxisKey("");
         }
